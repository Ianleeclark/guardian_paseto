defmodule GuardianPaseto.MixProject do
  use Mix.Project

  def project do
    [
      app: :guardian_paseto,
      version: "0.1.0",
      elixir: "~> 1.6",
      start_permanent: Mix.env() == :prod,
      deps: deps()
    ]
  end

  def application do
    [
      extra_applications: [:logger]
    ]
  end

  defp deps do
    [
<<<<<<< HEAD
      {:paseto, "~> 1.0.0"}
=======
      {:paseto, "~> 1.0.0"},
      {:credo, "~> 0.9.0-rc1", only: [:dev, :test], runtime: false}
>>>>>>> dd739291
    ]
  end
end<|MERGE_RESOLUTION|>--- conflicted
+++ resolved
@@ -19,12 +19,8 @@
 
   defp deps do
     [
-<<<<<<< HEAD
-      {:paseto, "~> 1.0.0"}
-=======
       {:paseto, "~> 1.0.0"},
       {:credo, "~> 0.9.0-rc1", only: [:dev, :test], runtime: false}
->>>>>>> dd739291
     ]
   end
 end